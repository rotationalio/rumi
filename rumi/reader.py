# rumi.reader
# Git history reader for monitoring translation status
#
# Author: Tianshu Li
# Created: Oct.22 2021

"""
Git history reader for monitoring translation status
"""

##########################################################################
# Imports
##########################################################################


import os
import re
import git
import glob
import string
import argparse
import pandas as pd

from io import StringIO


# Language Codes
ALL_LANGS = {
    "aa","ab","ae","af","ak","am","an","ar","as","av","ay","az","ba","be",
    "bg","bh","bm","bi","bn","bo","br","bs","ca","ce","ch","co","cr","cs",
    "cu","cv","cy","da","de","dv","dz","ee","el","en","eo","es","et","eu",
    "fa","ff","fi","fj","fo","fr","fy","ga","gd","gl","gn","gu","gv","ha",
    "he","hi","ho","hr","ht","hu","hy","hz","ia","id","ie","ig","ii","ik",
    "io","is","it","iu","ja","jv","ka","kg","ki","kj","kk","kl","km","kn",
    "ko","kr","ks","ku","kv","kw","ky","la","lb","lg","li","ln","lo","lt",
    "lu","lv","mg","mh","mi","mk","ml","mn","mr","ms","mt","my","na","nb",
    "nd","ne","ng","nl","nn","no","nr","nv","ny","oc","oj","om","or","os",
    "pa","pi","pl","ps","pt","qu","rm","rn","ro","ru","rw","sa","sc","sd",
    "se","sg","si","sk","sl","sm","sn","so","sq","sr","ss","st","su","sv",
    "sw","ta","te","tg","th","ti","tk","tl","tn","to","tr","ts","tt","tw",
    "ty","ug","uk","ur","uz","ve","vi","vo","wa","wo","xh","yi","yo","za",
    "zh","zu"
}


##########################################################################
# Class GitReader
##########################################################################


class GitReader():
    """
    GitReader reads the github history, parses it into a commit dictionary, 
    and also parses the source files and source and target languages. 

    Parameters
    ----------
    repo_path: string, default: "./"
        Path to the repository to monitory the translation status. Default
        uses the current path. 
    
    content_path: string, default: "content/"
        Path from the root of the repository to the directory that contains
        contents that require translation. Default uses the "content/" folder.
    branch: string, default: "main"
        Name of the branch to read the github history from. Default to "main".
    file_ext: string, default: "md"
        Extension of the target files for translation monitoring. Defult
        monitoring translation of the markdown files.
    
    pattern: string, choices: "folder/", ".lang"
        Two types of patterns in which the static site repository is organized.
        
    langs: string, default: ""
        Language codes joint by a white space as specified by the user. If not 
        specified, GitReader will try to get languages from the filenames in the 
        current repository for monitoring.

    Attributes
    ----------
    file_types: list
        List of file_types such as "md" or "po" that require translation monitoring.
    all_lang: set
        Set of all language codes.
    """
    def __init__(
        self, repo_path="./", branch="main", langs="",
        content_path="content/", file_ext="md", pattern="folder/"
    ):
        self.validate_repo(repo_path)
        self.branch = branch
        self.langs = langs
        self.content_path = content_path
        self.pattern = pattern

        self.file_types = file_ext.split(" ")
        self.all_langs = ALL_LANGS

<<<<<<< HEAD
    def validate_repo(self, repo_path):
=======
    def validate_repo(self):
>>>>>>> c5962457
        """
        Check if the user-provided repo_path is a valid directory, if not, check
        if it is the folder name of the repository. Otherwise, message user to
        provide a valid repo_path.

<<<<<<< HEAD
        Parameters
        ----------
        repo_path: string, default: "./"
            Path to the repository to monitory the translation status. Default
            uses the current path. 
        """
        if os.path.isdir(repo_path):
            self.repo_path = repo_path
        elif os.path.isdir(repo_path+"/"):
            self.repo_path = repo_path+"/"
        else:
            print("Please specify a valid repository path")
            self.repo_path = None 
=======
        Return:
        -------
        self.repo_path: string if valid, else: return None.
        """
        if os.path.isdir(self.repo_path):
            return self.repo_path
        elif os.path.isdir(self.repo_path+"/"):
            return self.repo_path+"/"
        else:
            print("Please specify a valid repository path")
            return 
>>>>>>> c5962457

    def read_history(self):
        """
        Read the git history at the specified branch and preprocess the histories.
        
        Returns
        -------
        commits: pandas DataFrame
        """
        repo = git.Repo(self.repo_path)
        repo.git.checkout(self.branch)
        print("Branch switched to {}".format(self.branch))

        git_bin = repo.git
        command = 'git log --numstat --pretty=format:"\t\t\t%h\t%at\t%aN"'
        git_log = git_bin.execute(command=command, shell=True)

        commits_raw = pd.read_csv(
            StringIO(git_log), 
            sep="\t",
            header=None,              
            names=['additions', 'deletions', 'filename', 'sha', 'timestamp', 'author']
        )
        commits = commits_raw[['additions', 'deletions', 'filename']]\
            .join(commits_raw[['sha', 'timestamp', 'author']].fillna(method='ffill'))
        commits = commits.dropna()
        return commits

    def parse_base_lang(self, file_name):
        """
        Given a full path/to/file/filename, parse the basename and langauge with
        consideration of the two types of repository organization patterns: "folder/"
        and ".lang". 

        Parameters
        ----------
        file_name: string
            Name of the file.

        Returns
        -------
        basename: string
            Name of the file content that remains unchanged among languages.
        
        lang: string
            Code of language used in the file.
        """
        base_name, lang = None, None
        if self.pattern == "folder/":
            for split in file_name.split("/"):
                if split in self.all_langs:
                    lang = split
                    base_name = os.path.basename(file_name)
                    break
        elif self.pattern == ".lang":
            lang = file_name.split(".")[-2]
            assert lang in self.all_langs, "Invalid format of translation files"
            base_name = file_name.replace("."+lang, "") 
        return base_name, lang


    def parse_commits(self):
        """
        Parse the processed commits.

        Returns
        -------
        file_dict: dictionary
            Commit history of the repository organized by 
            {
                "basename": {
                    "filename": {
                        "lang": "language of this file",
<<<<<<< HEAD
                        "ft": timestamp of the first commit (float),
                        "lt": timestamp of the last commit (float),
                        "history": {
                            timestamp (float): [#additions, #deletions]
                        }
=======
                        "ft": timestamp of the first commit,
                        "lt": timestamp of the last commit,
>>>>>>> c5962457
                    }
                }
            }
            The basename is the name of the content that is common among languages.
        """
        commits = self.read_history()

        repo_set = set([file.replace(self.repo_path, "") for file in glob.glob(self.repo_path+"/**/*.*", recursive=True)])
        file_dict = {}
        for i in commits.index:
            file_name = commits.loc[i, "filename"]
            add = commits.loc[i, "additions"]
            add = 0 if add == "-" else int(add)
            delete = commits.loc[i, "deletions"]
            delete = 0 if delete == "-" else int(delete)

            # Clean out the { *** => ***} format in file name
            path_hack = re.search(r'\{.+\}', file_name)
            if path_hack:
                path_hack = path_hack.group()
                file_name = file_name.replace(path_hack, path_hack[1:-1].split("=>")[-1].strip())

            # Filter out files that have been deleted from the current repo, 
            # and are not in the specified content path
            if (
                file_name in repo_set and 
                file_name.startswith(self.content_path) and 
                file_name.split(".")[-1] in self.file_types
            ):
                base_name, lang = self.parse_base_lang(file_name)
                if not base_name:
                    continue
                commit_time = float(commits.loc[i, "timestamp"])

                if (base_name not in file_dict):
                    file_dict[base_name] = {}

                if file_name in file_dict[base_name]:
                    if commit_time < file_dict[base_name][file_name]["ft"]:
                        file_dict[base_name][file_name]["ft"] = commit_time
                    elif commit_time > file_dict[base_name][file_name]["lt"]:
                        file_dict[base_name][file_name]["lt"] = commit_time

                    file_dict[base_name][file_name]["history"][commit_time] = [add, delete]
                else:
                    file_dict[base_name][file_name] = {
                        "lang": lang,
                        "ft": commit_time,
                        "lt": commit_time,
                        "history": {
                            commit_time: [add, delete]
                        }
                    }

        return file_dict


    def get_langs(self, commits):
        """
        User can define the target languages to monitor for translation
        by providing a string e.g. "en fr zh de". If the target langauges 
        are not provided, the get_langs function will get langauges based 
        on the file names and the ALL_LANGS set.

        Returns
        -------
        langs: set
            Set of all language codes contained and monitored in the repository.
        """
        if self.langs != "":
            # Verify the specified language string is valid 
            allowed = set(string.ascii_lowercase + string.whitespace)
            assert set(self.langs) <= allowed, "Invalid languages specified. Only lowercase letters and whitespace are allowed"
            return set(self.langs.split(" "))
        else:
            langs = []
            for base_file in commits:
                for file in commits[base_file]:
                    langs.append(commits[base_file][file]["lang"])
            return set(langs)

    def get_origins(self, commits):
        """
        Parse through the commit dictionary and get all source files.
        
        Returns
        -------
        origins: dictionary
            Source files (the original version of content) organized by 
            {
                "basename": {
                    "name of the source file"
                }
            }
        """
        origins = {}
        for base_file in commits:
            st = float('inf')
            origins[base_file] = None
            for file in commits[base_file]:
                if commits[base_file][file]["ft"] < st:
                    origins[base_file] = file
                    st = commits[base_file][file]["ft"]
        return origins


if __name__ == "__main__":
    parser = argparse.ArgumentParser()
    parser.add_argument(
        '--branch', type=str, default="main", 
        help='Please specify the name of branch to fetch the .git history'
    )
    parser.add_argument(
        '--repo_path', type=str, default=os.getcwd(),
        help='Please specify the path to the repository'
    )
    parser.add_argument(
        '--content_path', type=str, default='content/', 
        help='Please specify the path from the root of repository to the content to be translated'
    )
    parser.add_argument(
        '--file_ext', type=str, default='md', 
        help='Please specify the file extention of the translation files'
    )
    parser.add_argument(
        '--pattern', type=str, choices=["folder/", ".lang"], required=True,
        help='Please specify the pattern of how the translation files are organized'
    )
    parser.add_argument(
        '--langs', type=str, required=False, default="",
        help='Target languages to monitor for translation, e.g. "en zh ja" '
    )

    config = parser.parse_args()
    reader = GitReader(
        repo_path=config.repo_path, 
        content_path=config.content_path, 
        branch=config.branch, 
        file_ext=config.file_ext, 
        pattern=config.pattern,
        langs=config.langs
    )

    commits = reader.parse_commits()
    origins = reader.get_origins(commits)
    langs = reader.get_langs(commits) <|MERGE_RESOLUTION|>--- conflicted
+++ resolved
@@ -96,17 +96,12 @@
         self.file_types = file_ext.split(" ")
         self.all_langs = ALL_LANGS
 
-<<<<<<< HEAD
-    def validate_repo(self, repo_path):
-=======
     def validate_repo(self):
->>>>>>> c5962457
         """
         Check if the user-provided repo_path is a valid directory, if not, check
         if it is the folder name of the repository. Otherwise, message user to
         provide a valid repo_path.
 
-<<<<<<< HEAD
         Parameters
         ----------
         repo_path: string, default: "./"
@@ -120,19 +115,6 @@
         else:
             print("Please specify a valid repository path")
             self.repo_path = None 
-=======
-        Return:
-        -------
-        self.repo_path: string if valid, else: return None.
-        """
-        if os.path.isdir(self.repo_path):
-            return self.repo_path
-        elif os.path.isdir(self.repo_path+"/"):
-            return self.repo_path+"/"
-        else:
-            print("Please specify a valid repository path")
-            return 
->>>>>>> c5962457
 
     def read_history(self):
         """
@@ -206,16 +188,11 @@
                 "basename": {
                     "filename": {
                         "lang": "language of this file",
-<<<<<<< HEAD
                         "ft": timestamp of the first commit (float),
                         "lt": timestamp of the last commit (float),
                         "history": {
                             timestamp (float): [#additions, #deletions]
                         }
-=======
-                        "ft": timestamp of the first commit,
-                        "lt": timestamp of the last commit,
->>>>>>> c5962457
                     }
                 }
             }
