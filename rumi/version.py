--- conflicted
+++ resolved
@@ -15,11 +15,7 @@
 __version_info__ = {
     "major": 0,
     "minor": 1,
-<<<<<<< HEAD
-    "micro": 0,
-=======
     "micro": 3,
->>>>>>> 4473ae31
     "releaselevel": "alpha",
     "post": 1,
     "serial": 1,
